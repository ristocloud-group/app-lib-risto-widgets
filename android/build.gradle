<<<<<<< HEAD
=======
package android

>>>>>>> c79097d6
group = "com.ristocloudgroup.lib.risto_widgets"
version = "1.0"

buildscript {
    repositories {
        google()
        mavenCentral()
    }

    dependencies {
        classpath("com.android.tools.build:gradle:7.3.0")
    }
}

rootProject.allprojects {
    repositories {
        google()
        mavenCentral()
    }
}

apply plugin: "com.android.library"

android {
    if (project.android.hasProperty("namespace")) {
        namespace = "com.ristocloudgroup.lib.risto_widgets"
    }

    compileSdk = 34

    compileOptions {
        sourceCompatibility = JavaVersion.VERSION_1_8
        targetCompatibility = JavaVersion.VERSION_1_8
    }

    defaultConfig {
        minSdk = 21
    }

    dependencies {
        testImplementation("junit:junit:4.13.2")
        testImplementation("org.mockito:mockito-core:5.0.0")
    }

    testOptions {
        unitTests.all {
            testLogging {
               events "passed", "skipped", "failed", "standardOut", "standardError"
               outputs.upToDateWhen {false}
               showStandardStreams = true
            }
        }
    }
}<|MERGE_RESOLUTION|>--- conflicted
+++ resolved
@@ -1,8 +1,3 @@
-<<<<<<< HEAD
-=======
-package android
-
->>>>>>> c79097d6
 group = "com.ristocloudgroup.lib.risto_widgets"
 version = "1.0"
 
@@ -28,6 +23,7 @@
 
 android {
     if (project.android.hasProperty("namespace")) {
+        namespace = "com.ristocloudgroup.lib.risto_widgets"
         namespace = "com.ristocloudgroup.lib.risto_widgets"
     }
 
